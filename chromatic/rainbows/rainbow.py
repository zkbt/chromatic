from ..imports import *
from .readers import *
from .writers import *
from ..resampling import *


class Rainbow:
    """
    Rainbow objects represent the flux of some astrophysical
    object as a function of both wavelength and time.

    The general stucture of a Rainbow object contains a
    1D array of wavelengths, a 1D array of times, and a
    2D array of flux values (with row as wavelength and
    column as time).
    """

    # all Rainbows must contain these core dictionaries
    _core_dictionaries = ["fluxlike", "timelike", "wavelike", "metadata"]

    # define which axis is which
    waveaxis = 0
    timeaxis = 1

    # which fluxlike keys will respond to math between objects
    _keys_that_respond_to_math = ["flux"]

    # which keys get uncertainty weighting during binning
    _keys_that_get_uncertainty_weighting = ["flux", "uncertainty"]

    def __init__(
        self,
        filepath=None,
        format=None,
        wavelength=None,
        time=None,
        flux=None,
        uncertainty=None,
        wavelike=None,
        timelike=None,
        fluxlike=None,
        metadata=None,
        name=None,
        **kw,
    ):
        """
        Initialize a Rainbow object from a file, from arrays
        with appropriate units, or from dictionaries with
        appropriate ingredients.

        Parameters
        ----------

        filepath : str
            The filepath pointing to the file or group of files
            that should be read.
        format : str
            The file format of the file to be read. If None,
            the format will be guessed automatically from the
            filepath.

        wavelength : astropy.unit.Quantity
            A 1D array of wavelengths, in any unit.
        time : astropy.unit.Quantity or astropy.unit.Time
            A 1D array of times, in any unit.
        flux : np.array
            A 2D array of flux values.
        uncertainty : np.array
            A 2D array of uncertainties, associated with the flux.

        wavelike : dict
            A dictionary containing 1D arrays with the same
            shape as the wavelength axis. It must at least
            contain the key 'wavelength', which should have
            astropy units of wavelength associated with it.
        timelike : dict
            A dictionary containing 1D arrays with the same
            shape as the time axis. It must at least
            contain the key 'time', which should have
            astropy units of time associated with it.
        fluxlike : dict
            A dictionary containing 2D arrays with the shape
            of (nwave, ntime), like flux. It must at least
            contain the key 'flux'.
        metadata : dict
            A dictionary containing all other metadata
            associated with the dataset, generally lots of
            individual parameters or comments.
        kw : dict
            Additional keywords will be passed along to
            the function that initializes the rainbow.
            If initializing from arrays (`time=`, `wavelength=`,
            ...), these keywords will be interpreted as
            additional arrays that should be sorted by their
            shape into the appropriate dictionary. If
            initializing from files, the keywords will
            be passed on to the reader.

        Examples
        --------
        ```
        # initalize from a file
        r1 = Rainbow('my-neat-file.abc', format='abcdefgh')

        # initalize from arrays
        r2 = Rainbow(wavelength=np.linspace(1, 5, 50)*u.micron,
                     time=np.linspace(-0.5, 0.5, 100)*u.day,
                     flux=np.random.normal(0, 1, (50, 100)))

        # initialize from dictionaries
        f3 = Rainbow(wavelike=dict(wavelength=np.linspace(1, 5, 50)*u.micron),
                     timelike=dict(time=np.linspace(-0.5, 0.5, 100)*u.day),
                     fluxlike=dict(flux=np.random.normal(0, 1, (50, 100))))

        """
        # create a history entry for this action (before other variables are defined)
        h = self._create_history_entry("Rainbow", locals())

        # metadata are arbitrary types of information we need
        self.metadata = {"name": name}

        # wavelike quanities are 1D arrays with nwave elements
        self.wavelike = {}

        # timelike quantities are 1D arrays with ntime elements
        self.timelike = {}

        # fluxlike quantities are 2D arrays with nwave x time elements
        self.fluxlike = {}

        # try to intialize from the exact dictionaries needed
        if (
            (type(wavelike) == dict)
            and (type(timelike) == dict)
            and (type(fluxlike) == dict)
        ):
            self._initialize_from_dictionaries(
                wavelike=wavelike,
                timelike=timelike,
                fluxlike=fluxlike,
                metadata=metadata,
            )
        # then try to initialize from arrays
        elif (wavelength is not None) and (time is not None) and (flux is not None):
            self._initialize_from_arrays(
                wavelength=wavelength,
                time=time,
                flux=flux,
                uncertainty=uncertainty,
                **kw,
            )
            if metadata is not None:
                self.metadata.update(**metadata)
        # then try to initialize from a file
        elif isinstance(filepath, str) or isinstance(filepath, list):
            self._initialize_from_file(filepath=filepath, format=format, **kw)

        # finally, tidy up by guessing the scales
        self._guess_wscale()
        self._guess_tscale()

        # append the history entry to this Rainbow
        self._setup_history()
        self._record_history_entry(h)

    def _sort(self):
        """
        Sort the wavelengths and times, from lowest to highest.
        Attach the unsorted indices to be able to work backwards.
        This sorts the object in-place (not returning a new Rainbow.)

        Returns
        -------
        sorted : Rainbow
            The sorted Rainbow.
        """

        # figure out the indices to sort from low to high
        i_wavelength = np.argsort(self.wavelength)
        i_time = np.argsort(self.time)

        if np.shape(self.flux) != (len(i_wavelength), len(i_time)):
            message = """
            Wavelength, time, and flux arrays don't match;
            the `._sort()` step is being skipped.
            """
            warnings.warn(message)
            return

        if np.any(np.diff(i_wavelength) < 0):
            message = f"""
            The {self.nwave} input wavelengths were not monotonically increasing.
            {self} has been sorted from lowest to highest wavelength.
            If you want to recover the original wavelength order, the original
            wavelength indices are available in `rainbow.original_wave_index`.
            """
            warnings.warn(message)

        if np.any(np.diff(i_time) < 0):
            message = f"""
            The {self.ntime} input times were not monotonically increasing.
            {self} has been sorted from lowest to highest time.
            If you want to recover the original time order, the original
            time indices are available in `rainbow.original_time_index`.
            """
            warnings.warn(message)

        # attach unsorted indices to this array, if the don't exist
        if "original_wave_index" not in self.wavelike:
            self.wavelike["original_wave_index"] = np.arange(self.nwave)
        if "original_time_index" not in self.timelike:
            self.timelike["original_time_index"] = np.arange(self.ntime)

        # sort that copy by wavelength and time
        for k in self.wavelike:
            if self.wavelike[k] is not None:
                self.wavelike[k] = self.wavelike[k][i_wavelength]
        for k in self.timelike:
            if self.timelike[k] is not None:
                self.timelike[k] = self.timelike[k][i_time]
        for k in self.fluxlike:
            if self.fluxlike[k] is not None:
                wave_sorted = self.fluxlike[k][i_wavelength, :]
                self.fluxlike[k][:, :] = wave_sorted[:, i_time]

    def _validate_uncertainties(self):
        """
        Do some checks on the uncertainty values.
        """
        if self.uncertainty is None and len(self.fluxlike) > 0:
            message = f"""
            Hmmm...it's not clear which column corresponds to the
            flux uncertainties for this Rainbow object. The
            available `fluxlike` columns are:
                {self.fluxlike.keys()}
            A long-term solution might be to fix the `from_?!?!?!?`
            reader, but a short-term solution would be to pick one
            of the columns listed above and say something like

            x.fluxlike['uncertainty'] = x.fluxlike['some-other-relevant-error-column']

            where `x` is the Rainbow you just created.
            """
            warnings.warn(message)
            return

        # kludge to replace zero uncertainties
        # if np.all(self.uncertainty == 0):
        #    warnings.warn("\nUncertainties were all 0, replacing them with 1!")
        #        self.fluxlike["uncertainty"] = np.ones_like(self.flux)

    def _initialize_from_dictionaries(
        self, wavelike={}, timelike={}, fluxlike={}, metadata={}
    ):
        """
        Populate from dictionaries in the correct format.

        Parameters
        ----------
        wavelike : dict
            A dictionary containing 1D arrays with the same
            shape as the wavelength axis. It must at least
            contain the key 'wavelength', which should have
            astropy units of wavelength associated with it.
        timelike : dict
            A dictionary containing 1D arrays with the same
            shape as the time axis. It must at least
            contain the key 'time', which should have
            astropy units of time associated with it.
        fluxlike : dict
            A dictionary containing 2D arrays with the shape
            of (nwave, ntime), like flux. It must at least
            contain the key 'flux'.
        metadata : dict
            A dictionary containing all other metadata
            associated with the dataset, generally lots of
            individual parameters or comments.
        """

        # update the four core dictionaries
        self.wavelike.update(**wavelike)
        self.timelike.update(**timelike)
        self.fluxlike.update(**fluxlike)
        self.metadata.update(**metadata)

        # validate that something reasonable got populated
        self._validate_core_dictionaries()

    def _get_core_dictionaries(self):
        """
        Get the core dictionaries of this Rainbow.

        Returns
        -------
        core : dict
            Dictionary containing the keys
            ['wavelike', 'timelike', 'fluxlike', 'metadata']
        """
        return {k: vars(self)[k] for k in self._core_dictionaries}

    def _initialize_from_arrays(
        self, wavelength=None, time=None, flux=None, uncertainty=None, **kw
    ):
        """
        Populate from arrays.

        Parameters
        ----------
        wavelength : astropy.unit.Quantity
            A 1D array of wavelengths, in any unit.
        time : astropy.unit.Quantity or astropy.unit.Time
            A 1D array of times, in any unit.
        flux : np.array
            A 2D array of flux values.
        uncertainty : np.array
            A 2D array of uncertainties, associated with the flux.
        kw : dict
            Additional keywords will be interpreted as arrays
            that should be sorted into the appropriate location
            based on their size.
        """

        # store the wavelength
        self.wavelike["wavelength"] = wavelength

        # store the time
        self.timelike["time"] = time

        # store the flux and uncertainty
        self.fluxlike["flux"] = flux
        if uncertainty is None:
            self.fluxlike["uncertainty"] = np.ones_like(flux) * np.nan
        else:
            self.fluxlike["uncertainty"] = uncertainty

        # sort other arrays by shape
        for k, v in kw.items():
            self._put_array_in_right_dictionary(k, v)

        # validate that something reasonable got populated
        self._validate_core_dictionaries()

    def _put_array_in_right_dictionary(self, k, v):
        """
        Sort an input into the right core dictionary
        (timelike, wavelike, fluxlike) based on its shape.

        Parameters
        ----------
        k : str
            The key for the (appropriate) dictionary.
        v : np.array
            The quantity to sort.
        """
        if np.shape(v) == self.shape:
            self.fluxlike[k] = v * 1
        elif np.shape(v) == (self.nwave,):
            self.wavelike[k] = v * 1
        elif np.shape(v) == (self.ntime,):
            self.timelike[k] = v * 1
        else:
            raise ValueError("'{k}' doesn't fit anywhere!")

    def _initialize_from_file(self, filepath=None, format=None, **kw):
        """
        Populate from a filename or group of files.

        Parameters
        ----------

        filepath : str
            The filepath pointing to the file or group of files
            that should be read.
        format : str
            The file format of the file to be read. If None,
            the format will be guessed automatically from the
            filepath.
        kw : dict
            Additional keywords will be passed on to the reader.
        """

        # make sure we're dealing with a real filename
        assert filepath is not None

        # pick the appropriate reader
        reader = guess_reader(filepath=filepath, format=format)
        reader(self, filepath, **kw)

        # validate that something reasonable got populated
        self._validate_core_dictionaries()
        self._validate_uncertainties()
        self._guess_wscale()
        self._guess_tscale()

    def _create_copy(self):
        """
        Create a copy of self, with the core dictionaries copied.
        """
        new = type(self)()
        new._initialize_from_dictionaries(
            **copy.deepcopy(self._get_core_dictionaries())
        )
        return new

    def _guess_wscale(self, relative_tolerance=0.05):
        """
        Try to guess the wscale from the wavelengths.

        Parameters
        ----------

        relative_tolerance : float
            The fractional difference to which the differences
            between wavelengths should match in order for a
            linear or logarithmic wavelength scale to be
            assigned. For example, the default value of 0.01
            means that the differences between all wavelength
            must be within 1% of each other for the wavelength
            scale to be called linear.
        """
        with warnings.catch_warnings():
            warnings.simplefilter("ignore")

            # give up if there's no wavelength array
            if self.wavelength is None:
                return "?"

            # calculate difference arrays
            w = self.wavelength.value
            dw = np.diff(w)
            dlogw = np.diff(np.log(w))

            # test the three options
            if np.allclose(dw, np.median(dw), rtol=relative_tolerance):
                self.metadata["wscale"] = "linear"
            elif np.allclose(dlogw, np.median(dlogw), rtol=relative_tolerance):
                self.metadata["wscale"] = "log"
            else:
                self.metadata["wscale"] = "?"

    def _guess_tscale(self, relative_tolerance=0.05):
        """
        Try to guess the tscale from the times.

        Parameters
        ----------

        relative_tolerance : float
            The fractional difference to which the differences
            between times should match in order for us to call
            the times effectively uniform, or for us to treat
            them more carefully as an irregular or gappy grid.
        """
        with warnings.catch_warnings():
            warnings.simplefilter("ignore")

            # give up if there's no time array
            if self.time is None:
                return "?"

            # calculate difference arrays
            t = self.time.value
            dt = np.diff(t)
            with warnings.catch_warnings():
                # (don't complain about negative time)
                warnings.simplefilter("ignore")
                dlogt = np.diff(np.log(t))

            # test the three options
            if np.allclose(dt, np.median(dt), rtol=relative_tolerance):
                self.metadata["tscale"] = "linear"
            elif np.allclose(dlogt, np.median(dlogt), rtol=relative_tolerance):
                self.metadata["tscale"] = "log"
            else:
                self.metadata["tscale"] = "?"

    @property
    def name(self):
        """
        The name of this Rainbow object.
        """
        return self.metadata.get("name", None)

    @property
    def wavelength(self):
        """
        The 1D array of wavelengths (with astropy units of length).
        """
        return self.wavelike.get("wavelength", None)

    @property
    def time(self):
        """
        The 1D array of time (with astropy units of time).
        """
        return self.timelike.get("time", None)

    @property
    def flux(self):
        """
        The 2D array of fluxes (row = wavelength, col = time).
        """
        return self.fluxlike.get("flux", None)

    @property
    def uncertainty(self):
        """
        The 2D array of uncertainties on the fluxes.
        """
        return self.fluxlike.get("uncertainty", None)

    @property
    def ok(self):
        """
        The 2D array of whether data is OK (row = wavelength, col = time).
        """

        # assemble from three possible arrays
        ok = self.fluxlike.get("ok", np.ones(self.shape).astype(bool))
        ok = (
            ok
            * self.wavelike.get("ok", np.ones(self.nwave).astype(bool))[:, np.newaxis]
        )
        ok = (
            ok
            * self.timelike.get("ok", np.ones(self.ntime).astype(bool))[np.newaxis, :]
        )

        # make sure flux is finite
        if self.flux is not None:
            ok = ok * np.isfinite(self.flux)

        # weird kludge to deal with rounding errors (particularly in two-step .bin)
        if ok.dtype == bool:
            return ok
        elif np.all((ok == 1) | (ok == 0)):
            return ok.astype(bool)
        else:
            return np.round(ok, decimals=12)

    @property
    def _time_label(self):
        return self.metadata.get("time_label", "Time")

    @property
    def _wave_label(self):
        return self.metadata.get("wave_label", "Wavelength")

    def __getattr__(self, key):
        """
        If an attribute/method isn't explicitly defined,
        try to pull it from one of the core dictionaries.

        Let's say you want to get the 2D uncertainty array
        but don't want to type `self.fluxlike['uncertainty']`.
        You could instead type `self.uncertainty`, and this
        would try to search through the four standard
        dictionaries to pull out the first `uncertainty`
        it finds.

        Parameters
        ----------
        key : str
            The attribute we're trying to get.
        """
        if key not in self._core_dictionaries:
            for dictionary_name in self._core_dictionaries:
                try:
                    return self.__dict__[dictionary_name][key]
                except KeyError:
                    pass
        message = f"🌈.{key} does not exist for this Rainbow"
        raise AttributeError(message)

    def save(self, filepath="test.rainbow.npy", format=None, **kw):
        """
        Save this Rainbow out to a file.

        Parameters
        ----------
        filepath : str
            The filepath pointing to the file to be written.
            (For now, it needs a `.rainbow.npy` extension.)
        format : str
            The file format of the file to be written. If None,
            the format will be guessed automatically from the
            filepath."""

        # figure out the best writer
        writer = guess_writer(filepath, format=format)

        # use that writer to save the file
        writer(self, filepath, **kw)

    def get(self, key, default=None):
        """
        Retrieve an attribute by its string name.
        (This is a friendlier wrapper for `getattr()`).

        `r.get('flux')` is identical to `r.flux`

        This is different from indexing directly into
        a core dictionary (for example, `r.fluxlike['flux']`),
        because it can also be used to get the results of
        properties that do calculations on the fly (for example,
        `r.residuals` in the `RainbowWithModel` class).

        This will default to None if the attribute can't be found.
        """
        try:
            return getattr(self, key)
        except AttributeError:
            return default

    def __setattr__(self, key, value):
        """
        When setting a new attribute, try to sort it into the
        appropriate core directory based on its size.

        Let's say you have some quantity that has the same
        shape as the wavelength array and you'd like to attach
        it to this Rainbow object. This will try to save it
        in the most relevant core dictionary (of the choices
        timelike, wavelike, fluxlike).

        Parameters
        ----------
        key : str
            The attribute we're trying to get.
        value : np.array
            The quantity we're trying to attach to that name.
        """
        try:
            if key in self._core_dictionaries:
                raise ValueError("Trying to set a core dictionary.")
            elif key == "wavelength":
                self.wavelike["wavelength"] = value * 1
                self._validate_core_dictionaries()
            elif key == "time":
                self.timelike["time"] = value * 1
                self._validate_core_dictionaries()
            elif key in ["flux", "uncertainty", "ok"]:
                self.fluxlike[key] = value * 1
                self._validate_core_dictionaries()
            elif isinstance(value, str):
                self.metadata[key] = value
            else:
                self._put_array_in_right_dictionary(key, value)
        except (AttributeError, ValueError):
            self.__dict__[key] = value

    @property
    def _nametag(self):
        """
        This short phrase will preface everything
        said with `self.speak()`.
        """
        return f"🌈({self.nwave}w, {self.ntime}t)"

    @property
    def shape(self):
        """
        The shape of the flux array (nwave, ntime).
        """
        return (self.nwave, self.ntime)

    @property
    def nwave(self):
        """
        The number of wavelengths.
        """
        if self.wavelength is None:
            return 0
        else:
            return len(self.wavelength)

    @property
    def ntime(self):
        """
        The number of times.
        """
        if self.time is None:
            return 0
        else:
            return len(self.time)

    @property
    def nflux(self):
        """
        The total number of fluxes.
        """
        return np.prod(self.shape)

    def _validate_core_dictionaries(self):
        """
        Do some simple checks to make sure this Rainbow
        is populated with the minimal data needed to do anything.
        It shouldn't be run before the Rainbow is fully
        initialized; otherwise, it might complain about
        a half-populated object.
        """

        # make sure there are some times + wavelengths defined
        if self.ntime is None:
            warnings.warn(
                f"""
            No times are defined for this Rainbow.
            """
            )
        if self.nwave is None:
            warnings.warn(
                f"""
            No wavelengths are defined for this Rainbow.
            """
            )

        # warn if the times and wavelengths are the same size
        if (self.nwave == self.ntime) and (self.ntime is not None):
            warnings.warn(
                f"""
            The number of wavelengths ({self.nwave}) is the same as the
            number of times ({self.ntime}). This is fine, we suppose
            (<mock exasperated sigh>), but here are few reasons you might
            want to reconsider letting them have the same size:
                (1) Mathemetical operations and variabile assignment
                    inside this Rainbow make guesses about whether a quantity
                    is wavelike or timelike based on its shape; these features
                    will fail (or even worse do something mysterious) if
                    there are the same numbers of wavelengths and times.
                (2) For your own darn sake, if your fluxlike arrays are
                    all square, it's going to be very easy for you to accidentally
                    transpose them and not realize it.
                (3) It's very unlikely that your real data had exactly the same
                    number of times and wavelengths, so we're guessing that you
                    probably just created these arrays from scratch, which
                    hopefully means it's not too annoying to just make them
                    have different numbers of wavelengths and times.
            Thanks!
            """
            )

        # does the flux have the right shape?
        if self.shape != np.shape(self.flux):
            message = f"""
            Something doesn't line up!
            The flux array has a shape of {np.shape(self.flux)}.
            The wavelength array has {self.nwave} wavelengths.
            The time array has {self.ntime} times.
            """
            if self.shape == np.shape(self.flux)[::-1]:
                warnings.warn(
                    f"""{message}
                    Any chance your flux array is transposed?
                    """
                )
            else:
                warnings.warn(message)

        for n in ["uncertainty", "ok"]:
            x = getattr(self, n)
            if x is not None:
                if x.shape != np.shape(self.flux):
                    message = f"""
                    Watch out! The '{n}' array has
                    a shape of {x.shape}, which doesn't match the
                    flux array's shape of {np.shape(self.flux)}.
                    """
                    warnings.warn(message)

        # make sure 2D arrays are uniquely named from 1D
        for k in tuple(self.fluxlike.keys()):
            if (k in self.wavelike) or (k in self.timelike):
                self.fluxlike[f"{k}_2d"] = self.fluxlike.pop(k)

        if "ok" in self.fluxlike:
            is_nan = np.isnan(self.fluxlike["flux"])
            self.fluxlike["ok"][is_nan] = 0

        # make sure no arrays are accidentally pointed to each other
        # (if they are, sorting will get really messed up!)
        for d in ["fluxlike", "wavelike", "timelike"]:
            core_dictionary = self.get(d)
            for k1, v1 in core_dictionary.items():
                for k2, v2 in core_dictionary.items():
                    if k1 != k2:
                        assert v1 is not v2

        self._sort()

    def _make_sure_wavelength_edges_are_defined(self):
        """
        Make sure there are some wavelength edges defined.
        """
        if self.nwave <= 1:
            return
        if ("wavelength_lower" not in self.wavelike) or (
            "wavelength_upper" not in self.wavelike
        ):
            if self.metadata.get("wscale", None) == "log":
                l, u = calculate_bin_leftright(np.log(self.wavelength.value))
                self.wavelike["wavelength_lower"] = np.exp(l) * self.wavelength.unit
                self.wavelike["wavelength_upper"] = np.exp(u) * self.wavelength.unit
            elif self.metadata.get("wscale", None) == "linear":
                l, u = calculate_bin_leftright(self.wavelength)
                self.wavelike["wavelength_lower"] = l
                self.wavelike["wavelength_upper"] = u
            else:
                l, u = calculate_bin_leftright(self.wavelength)
                self.wavelike["wavelength_lower"] = l
                self.wavelike["wavelength_upper"] = u

    def _make_sure_time_edges_are_defined(self, redo=True):
        """
        Make sure there are some time edges defined.
        """
        if self.ntime <= 1:
            return
        if (
            ("time_lower" not in self.timelike)
            or ("time_upper" not in self.timelike)
            or redo
        ):
            if self.metadata.get("tscale", None) == "log":
                lower, upper = calculate_bin_leftright(np.log(self.time.value))
                self.timelike["time_lower"] = np.exp(lower) * self.time.unit
                self.timelike["time_upper"] = np.exp(upper) * self.time.unit
            elif self.metadata.get("tscale", None) == "linear":
                lower, upper = calculate_bin_leftright(self.time)
                self.timelike["time_lower"] = lower
                self.timelike["time_upper"] = upper

    def __getitem__(self, key):
        """
        Trim a rainbow by indexing, slicing, or masking.
        Two indices must be provided (`[:,:]`).

        Examples
        --------
        ```
        r[:,:]
        r[10:20, :]
        r[np.arange(10,20), :]
        r[r.wavelength > 1*u.micron, :]
        r[:, np.abs(r.time) < 1*u.hour]
        r[r.wavelength > 1*u.micron, np.abs(r.time) < 1*u.hour]
        ```

        Parameters
        ----------
        key : tuple
            The (wavelength, time) slices, indices, or masks.
        """

        i_wavelength, i_time = key
        # create a history entry for this action (before other variables are defined)
        h = self._create_history_entry("__getitem__", locals())

        # create a copy
        new = self._create_copy()

        # make sure we don't drop down to 1D arrays
        if isinstance(i_wavelength, int):
            i_wavelength = [i_wavelength]

        if isinstance(i_time, int):
            i_time = [i_time]

        # do indexing of wavelike
        for w in self.wavelike:
            new.wavelike[w] = self.wavelike[w][i_wavelength]

        # do indexing of timelike
        for t in self.timelike:
            new.timelike[t] = self.timelike[t][i_time]

        # do indexing of fluxlike
        for f in self.fluxlike:
            # (indexing step by step seems more stable)
            if self.fluxlike[f] is None:
                continue
            temporary = self.fluxlike[f][i_wavelength, :]
            new.fluxlike[f] = temporary[:, i_time]

        # finalize the new rainbow
        new._validate_core_dictionaries()
        new._guess_wscale()
        new._guess_tscale()

        # append the history entry to the new Rainbow
        new._record_history_entry(h)

        return new

    def __repr__(self):
        """
        How should this object be represented as a string?
        """
        n = self.__class__.__name__.replace("Rainbow", "🌈")
        if self.name is not None:
            n += f"'{self.name}'"
        return f"<{n}({self.nwave}w, {self.ntime}t)>"

    # import the basic operations for Rainbows
    from .actions.operations import (
        _apply_operation,
        _broadcast_to_fluxlike,
        _raise_ambiguous_shape_error,
        __add__,
        __sub__,
        __mul__,
        __truediv__,
        __eq__,
        diff,
    )

    # import other actions that return other Rainbows
    from .actions import (
        normalize,
        _is_probably_normalized,
        bin,
        bin_in_time,
        bin_in_wavelength,
        trim,
        trim_times,
        trim_wavelengths,
        shift,
        _create_shared_wavelength_axis,
        align_wavelengths,
        inject_transit,
        inject_systematics,
        inject_noise,
        inject_spectrum,
        fold,
        compare,
        get_average_lightcurve_as_rainbow,
        get_average_spectrum_as_rainbow,
        _create_fake_wavelike_quantity,
        _create_fake_timelike_quantity,
        _create_fake_fluxlike_quantity,
        remove_trends,
        attach_model,
    )

    # import summary statistics for each wavelength
    from .get.wavelike import (
        get_average_spectrum,
        get_spectral_resolution,
        get_expected_uncertainty,
        get_measured_scatter,
        get_for_wavelength,
        get_ok_data_for_wavelength,
    )

    # import summary statistics for each wavelength
    from .get.timelike import (
        get_average_lightcurve,
        get_for_time,
        get_ok_data_for_time,
        get_times_as_astropy,
        set_times_from_astropy,
    )

    # import visualizations that can act on Rainbows
    from .visualizations import (
        imshow,
        pcolormesh,
        plot_lightcurves,
        _setup_animate_lightcurves,
        animate_lightcurves,
        _setup_animate_spectra,
        animate_spectra,
        _setup_animated_scatter,
        setup_wavelength_colors,
        _make_sure_cmap_is_defined,
        get_wavelength_color,
        imshow_quantities,
        plot_quantities,
        imshow_interact,
        plot_spectra,
        plot,
<<<<<<< HEAD
        plot_histogram,
=======
        _scatter_timelike_or_wavelike,
>>>>>>> 8f64b69a
    )

    from .visualizations.wavelike import (
        plot_spectral_resolution,
        plot_noise_comparison,
        plot_average_spectrum,
    )

    from .visualizations.timelike import plot_average_lightcurve

    from .converters import (
        to_nparray,
        to_df,
    )

    from .helpers import (
        _setup_history,
        _record_history_entry,
        _remove_last_history_entry,
        _create_history_entry,
        history,
        help,
    )<|MERGE_RESOLUTION|>--- conflicted
+++ resolved
@@ -978,11 +978,8 @@
         imshow_interact,
         plot_spectra,
         plot,
-<<<<<<< HEAD
         plot_histogram,
-=======
         _scatter_timelike_or_wavelike,
->>>>>>> 8f64b69a
     )
 
     from .visualizations.wavelike import (
