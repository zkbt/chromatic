--- conflicted
+++ resolved
@@ -15,11 +15,8 @@
     wavelength=None,
     wavelength_edges=None,
     nwavelengths=None,
-<<<<<<< HEAD
     starting_wavelengths="1D",
-=======
     trim=True,
->>>>>>> 3d6f548f
 ):
     """
     Bin in wavelength and/or time.
@@ -105,11 +102,8 @@
         wavelength=wavelength,
         wavelength_edges=wavelength_edges,
         nwavelengths=nwavelengths,
-<<<<<<< HEAD
         starting_wavelengths=starting_wavelengths,
-=======
         trim=trim,
->>>>>>> 3d6f548f
     )
 
     # return the binned object
@@ -266,11 +260,8 @@
     wavelength=None,
     wavelength_edges=None,
     nwavelengths=None,
-<<<<<<< HEAD
     starting_wavelengths="1D",
-=======
     trim=True,
->>>>>>> 3d6f548f
 ):
     """
     Bin in wavelength.
