from ...imports import *

__all__ = ["inflate_uncertainty"]


def inflate_uncertainty(
    self,
    minimum_inflate_ratio=1.0,
    **kw,
):
    """
    A quick tool to inflate uncertainties to photon noise.

    Parameters
    ----------
    method : str
        What method should be used to make an approximate model
        for smooth trends that will then be subtracted off?

        `differences` will do an extremely rough filtering
        of replacing the fluxes with their first differences.
        Trends that are smooth relative to the noise will
        be removed this way, but sharp features will remain.
        Required keywords:
            None.

        `median_filter` is a wrapper for scipy.signal.median_filter.
        It smoothes each data point to the median of its surrounding
        points in time and/or wavelength. Required keywords:
            `size` = centered on each point, what shape rectangle
            should be used to select surrounding points for median?
            The dimensions are (nwavelengths, ntimes), so `size=(3,7)`
            means we'll take the median across three wavelengths and
            seven times. Default is `(1,5)`.

        `savgol_filter` is a wrapper for scipy.signal.savgol_filter.
        It applies a Savitzky-Golay filter for polynomial smoothing.
        Required keywords:
            `window_length` = the length of the filter window,
            which must be a positive odd integer. Default is `5`.
            `polyorder` = the order of the polynomial to use.
            Default is `2`.

        `polyfit` is a wrapper for numpy.polyfit to use a weighted
        linear least squares polynomial fit to remove smooth trends
        in time. Required keywods:
            `deg` = the polynomial degree, which must be a positive
            integer. Default is `1`, meaning a line.

        `custom` allow users to pass any fluxlike array of model
        values for an astrophysical signal to remove it. Required
        keywords:
            `model` = the (nwavelengths, ntimes) model array

    minimum_inflate_ratio : float
        the minimum inflate_ratio that can be. We don't want people
        to deflate uncertainty unless a very specific case of unstable
        pipeline output.

    kw : dict
        Any additional keywords will be passed to the function
        that does the filtering. See `method` keyword for options.

    Returns
    -------
    removed : Rainbow
        The Rainbow with estimated signals removed.
    """

    # create a history entry for this action (before other variables are defined)
    h = self._create_history_entry("inflate_uncertainty", locals())

    # TODO, think about more careful treatment of uncertainties + good/bad data
    new = self._create_copy()

    trend_removed = new.remove_trends(**kw)
    measured_scatter = trend_removed.get_measured_scatter(
        method="MAD", minimum_acceptable_ok=1e-10
    )

    expected_uncertainty = trend_removed.get_expected_uncertainty()

<<<<<<< HEAD
    inflate_ratio = measured_scatter/expected_uncertainty
    inflate_ratio = np.where(inflate_ratio < 1.0, 1.0, inflate_ratio)

    new.wavelike['inflate_ratio'] = inflate_ratio
=======
    inflate_ratio = measured_scatter / expected_uncertainty
    new.wavelike["inflate_ratio"] = inflate_ratio
>>>>>>> d730beb9
    if np.min(inflate_ratio) < minimum_inflate_ratio:
        cheerfully_suggest(
            f"""
        {np.sum(inflate_ratio < minimum_inflate_ratio)} uncertainty inflation ratios would be below
        the `minimum_inflate_ratio` of {minimum_inflate_ratio}, so they have not been changed.
        """
        )
        inflate_ratio = np.maximum(inflate_ratio, minimum_inflate_ratio)

    new.uncertainty = new.uncertainty * inflate_ratio[:, np.newaxis]

    # append the history entry to the new Rainbow
    new._record_history_entry(h)

    # return the new Rainbow
    return new<|MERGE_RESOLUTION|>--- conflicted
+++ resolved
@@ -80,15 +80,10 @@
 
     expected_uncertainty = trend_removed.get_expected_uncertainty()
 
-<<<<<<< HEAD
     inflate_ratio = measured_scatter/expected_uncertainty
     inflate_ratio = np.where(inflate_ratio < 1.0, 1.0, inflate_ratio)
 
     new.wavelike['inflate_ratio'] = inflate_ratio
-=======
-    inflate_ratio = measured_scatter / expected_uncertainty
-    new.wavelike["inflate_ratio"] = inflate_ratio
->>>>>>> d730beb9
     if np.min(inflate_ratio) < minimum_inflate_ratio:
         cheerfully_suggest(
             f"""
