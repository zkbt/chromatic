--- conflicted
+++ resolved
@@ -2,65 +2,6 @@
 from ..resampling import bintoR
 from ..version import __version__
 
-<<<<<<< HEAD
-from astropy.utils.data import download_file
-
-
-def get_interpolation_weights(value, ingredients):
-
-    bounds = np.min(ingredients), np.max(ingredients)
-    weights = np.zeros(np.shape(np.atleast_1d(ingredients)))
-    if bounds[0] == bounds[1]:
-        weights[:] = 1
-    elif np.size(bounds) == 2:
-        span = bounds[1] - bounds[0]
-        # below_weight = (bounds[1] - value) / span
-        # upper_weight = (value - bounds[0]) / span
-        is_below = ingredients == bounds[0]
-        is_above = ingredients == bounds[1]
-        weights[is_below] = (bounds[1] - value) / span
-        weights[is_above] = (value - bounds[0]) / span
-    return weights
-
-
-def find_indices(value, possible):
-    """
-    Find the indices"""
-    if value in possible:
-        return value
-    try:
-        above = possible[possible > value].min()
-    except ValueError:
-        above = None
-    try:
-        below = possible[possible <= value].max()
-    except ValueError:
-        below = None
-
-    if above is None:
-        warnings.warn(
-            f"""
-        {repr(inputs)}
-        is outside limits and will be rounded to {label}={np.max(possible)}.
-        Please rewrite your code to avoid this happening
-        or proceed very, very, very, very cautiously.
-        """
-        )
-        return [below]
-    if below is None:
-        warnings.warn(
-            f"""
-        {repr(inputs)}
-        is outside limits and will be rounded to {label}={np.min(possible)}.
-        Please rewrite your code to avoid this happening
-        or proceed very, very, very, very cautiously.
-        """
-        )
-        return [above]
-    return [below, above]
-
-=======
->>>>>>> e970a55f
 
 class PHOENIXLibrary:
     # downloaded files will be stored in "~/.{_cache_label}"
@@ -682,13 +623,6 @@
             )
             plt.suptitle(", ".join([f"{k}={v}" for k, v in inputs.items()]))
 
-<<<<<<< HEAD
-    @property
-    def wavelength(self):
-        return self.metadata["wavelength"]
-
-    def profile_speeds(self, iterations=5):
-=======
         return self.wavelength, spectrum * self.units["spectrum"]
 
     def plot_available(self, temperature=None, logg=None, metallicity=None):
@@ -716,7 +650,6 @@
                 plt.xlabel(labels[kx])
 
     def plot_time_required(self, iterations=5):
->>>>>>> e970a55f
         timings = {}
         for k in [
             "R",
@@ -744,11 +677,7 @@
 
                 # how long does it take to retrieve a spectrum that needs to be interpolated?
                 start = get_current_seconds()
-<<<<<<< HEAD
-                self.get_spectrum(temperature=3456, logg=5.67, metallicity=0.1)
-=======
                 self.get_spectrum(temperature=3456, logg=5.67, metallicity=0.0)
->>>>>>> e970a55f
                 dt = get_current_seconds() - start
                 timings["get interpolated spectrum"].append(dt)
 
