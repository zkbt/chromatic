--- conflicted
+++ resolved
@@ -16,11 +16,8 @@
 
 from scipy.interpolate import interp1d
 
-<<<<<<< HEAD
-=======
 # For modelling transits.
 import batman
->>>>>>> 3abc265f
 
 # define a driectory where we can put any necessary data files
 data_directory = pkg_resources.resource_filename("chromatic", "data")