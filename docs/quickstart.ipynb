--- conflicted
+++ resolved
@@ -1,359 +1,343 @@
 {
- "cells": [
-  {
-   "cell_type": "markdown",
-   "id": "91653bb3",
-   "metadata": {},
-   "source": [
-    "# 🌈 Quickstart\n",
-    "\n",
-    "This page shows how to load a time-series spectroscopic dataset, do some basic calculations with it, generate some visualizations, and then save it out to another format. "
-   ]
-  },
-  {
-   "cell_type": "code",
-   "execution_count": 1,
-   "id": "7745c111",
-   "metadata": {},
-   "outputs": [],
-   "source": [
-    "from chromatic import download_from_mast, read_rainbow, version\n",
-    "from astroquery.mast import Observations\n",
-    "import astropy.units as u"
-   ]
-  },
-  {
-   "cell_type": "code",
-   "execution_count": null,
-   "id": "9925743d",
-   "metadata": {},
-   "outputs": [],
-   "source": [
-    "version()"
-   ]
-  },
-  {
-   "cell_type": "markdown",
-   "id": "7a3ce2f3",
-   "metadata": {},
-   "source": [
-    "## 💾 Download\n",
-<<<<<<< HEAD
-    "Let's download the [JWST Early Release Observation of WASP-96b](https://www.stsci.edu/jwst/science-execution/approved-programs/webb-first-image-observations), one of first exoplanet transit datasets to be gathered by the telescope. We'll get the default pipeline `x1dints` (Stage 3) outputs; there are lots of reasons why we shouldn't use these particular pipeline files for science, but they're useful for a quick initial look."
-=======
-    "Let's download the [JWST Early Release Observation of HAT-P-18b](https://www.stsci.edu/jwst/science-execution/approved-programs/webb-first-image-observations), one of first exoplanet transit datasets to be gathered by the telescope. We'll get the default pipeline `x1dints` (Stage 2) outputs; there are lots of reasons why we shouldn't use these particular pipeline files for science, but they're useful for a quick initial look."
->>>>>>> 9424d8ca
-   ]
-  },
-  {
-   "cell_type": "code",
-   "execution_count": null,
-   "id": "5e9439e7",
-   "metadata": {},
-   "outputs": [],
-   "source": [
-<<<<<<< HEAD
-    "Observations.download_file(\n",
-    "    f\"mast:JWST/product/jw02734-o002_t002_niriss_clear-gr700xd-substrip256_x1dints.fits\"\n",
-    ");"
-=======
-    "downloaded = download_from_mast(\n",
-    "    proposal_id=\"2734\", instrument_name=\"NIRISS/SOSS\", target_name=\"WASP-96\"\n",
-    ")"
-   ]
-  },
-  {
-   "cell_type": "code",
-   "execution_count": null,
-   "id": "de9c563c",
-   "metadata": {},
-   "outputs": [],
-   "source": [
-    "downloaded"
->>>>>>> 9424d8ca
-   ]
-  },
-  {
-   "cell_type": "markdown",
-   "id": "2e0b64f2",
-   "metadata": {},
-   "source": [
-    "## 🧑‍💻 Read\n",
-    "Next, let's load that transit dataset into a `Rainbow` (🌈) object. These `chromatic` 🌈 objects keep track of how the brightness of source changes across both wavelength and time."
-   ]
-  },
-  {
-   "cell_type": "code",
-   "execution_count": null,
-   "id": "e6f42847",
-   "metadata": {},
-   "outputs": [],
-   "source": [
-<<<<<<< HEAD
-    "rainbow = read_rainbow(\n",
-    "    \"jw02734-o002_t002_niriss_clear-gr700xd-substrip256_x1dints.fits\"\n",
-    ")"
-=======
-    "filenames = downloaded[\"Local Path\"]\n",
-    "rainbow = read_rainbow(filenames)"
->>>>>>> 9424d8ca
-   ]
-  },
-  {
-   "cell_type": "markdown",
-   "id": "344382ad",
-   "metadata": {},
-   "source": [
-    "The 🌈 object we just loaded provides easy access to the different dimensions we might want from the dataset, arrays like wavelength, time, flux, or uncertainty. If appropriate, quantities will have `astropy` [Units](https://docs.astropy.org/en/stable/units/index.html). "
-   ]
-  },
-  {
-   "cell_type": "code",
-   "execution_count": null,
-   "id": "0ce65b0e",
-   "metadata": {},
-   "outputs": [],
-   "source": [
-    "rainbow.wavelength"
-   ]
-  },
-  {
-   "cell_type": "code",
-   "execution_count": null,
-   "id": "6075e928",
-   "metadata": {},
-   "outputs": [],
-   "source": [
-    "rainbow.time"
-   ]
-  },
-  {
-   "cell_type": "code",
-   "execution_count": null,
-   "id": "a87577b3",
-   "metadata": {},
-   "outputs": [],
-   "source": [
-    "rainbow.flux"
-   ]
-  },
-  {
-   "cell_type": "code",
-   "execution_count": null,
-   "id": "1f5bc632",
-   "metadata": {},
-   "outputs": [],
-   "source": [
-    "rainbow.uncertainty"
-   ]
-  },
-  {
-   "cell_type": "markdown",
-   "id": "030ad243",
-   "metadata": {},
-   "source": [
-    "## 🧮 Calculate"
-   ]
-  },
-  {
-   "cell_type": "markdown",
-   "id": "a9760f54",
-   "metadata": {},
-   "source": [
-    "The absolute flux doesn't matter that much for many transit analyses, so let's use `.normalize()` to normalize out the median spectrum of the star, converting the data to relative brightness within each wavelength. This 🌈 action returns another 🌈 object, just with the brightness normalized."
-   ]
-  },
-  {
-   "cell_type": "code",
-   "execution_count": 10,
-   "id": "48c38d8c",
-   "metadata": {},
-   "outputs": [],
-   "source": [
-    "normalized = rainbow.normalize()"
-   ]
-  },
-  {
-   "cell_type": "markdown",
-   "id": "3b3ebb30",
-   "metadata": {},
-   "source": [
-    "The dataset is really large, so for making some simple visualization it might help to average over bins of wavelength and/or time. Let's use `.bin()` to bin onto a (logarithmically) uniform wavelength grid, returning the binned 🌈."
-   ]
-  },
-  {
-   "cell_type": "code",
-   "execution_count": null,
-   "id": "26cf2f35",
-   "metadata": {},
-   "outputs": [],
-   "source": [
-    "binned = normalized.bin(R=200, dt=4 * u.minute)"
-   ]
-  },
-  {
-   "cell_type": "markdown",
-   "id": "34cdcdd6",
-   "metadata": {},
-   "source": [
-    "The times in this dataset are measured relative to some arbitrary time in the distant past. To make them easier to interpret we can phase-fold the times so they're measured relative to the mid-transit time, when the planet is directly between the star and us, according to the planet's [orbital properties from the NASA Exoplanet Archive](https://exoplanetarchive.ipac.caltech.edu/overview/WASP-96b). Let's use `.fold()` to change the times, returning a phase-folded 🌈."
-   ]
-  },
-  {
-   "cell_type": "code",
-   "execution_count": 12,
-   "id": "822e3733",
-   "metadata": {},
-   "outputs": [],
-   "source": [
-    "folded = binned.fold(period=3.4252602 * u.day, t0=2456258.0621 * u.day)"
-   ]
-  },
-  {
-   "cell_type": "markdown",
-   "id": "2c7f6a9d",
-   "metadata": {},
-   "source": [
-    "## 🎨 Visualize"
-   ]
-  },
-  {
-   "cell_type": "markdown",
-   "id": "b7e7d8ea",
-   "metadata": {},
-   "source": [
-    "We can visualize the dataset by making a map of the star's brightness across both wavelength and time, an image in which each the brightness along row corresponds to a transit light curve at that wavelength. Let's use `.paint()` to create this map for the normalized, binned, folded 🌈."
-   ]
-  },
-  {
-   "cell_type": "code",
-   "execution_count": null,
-   "id": "bf700225",
-   "metadata": {},
-   "outputs": [],
-   "source": [
-    "folded.paint();"
-   ]
-  },
-  {
-   "cell_type": "markdown",
-   "id": "e526f728",
-   "metadata": {},
-   "source": [
-    "It might be nice to look closely at the light curves within a particular wavelength range. Let's use `.imshow_interact()` to interactively explore the 🌈. Click and drag on the panel on the left to select the wavelegnth range to display as a light curve on the right."
-   ]
-  },
-  {
-   "cell_type": "code",
-   "execution_count": null,
-   "id": "ba073918",
-   "metadata": {},
-   "outputs": [],
-   "source": [
-    "folded.imshow_interact()"
-   ]
-  },
-  {
-   "cell_type": "markdown",
-   "id": "5cf32700",
-   "metadata": {},
-   "source": [
-    "What a dataset! It looks like there's something a little odd happening at about 2 microns (probably [contamination from another star or spectrograph order](https://jwst-docs.stsci.edu/jwst-near-infrared-imager-and-slitless-spectrograph/niriss-features-and-caveats)) and a starspot crossing just after mid-transit, but otherwise it's a remarkably beautiful transit from a very impressive telescope!"
-   ]
-  },
-  {
-   "cell_type": "markdown",
-   "id": "4e55a26d",
-   "metadata": {},
-   "source": [
-    "## 🧶 Build\n",
-    "Because many of the actions possible with 🌈 objects return other 🌈 objects, it's possible to connect multiple steps into a single command, building up complicated analysis stories with relatively succinct code."
-   ]
-  },
-  {
-   "cell_type": "code",
-   "execution_count": null,
-   "id": "7cfe9a49",
-   "metadata": {},
-   "outputs": [],
-   "source": [
-    "(\n",
-    "    rainbow.normalize()\n",
-    "    .flag_outliers()\n",
-    "    .bin(R=10)\n",
-    "    .fold(period=3.4252602 * u.day, t0=2456258.0621 * u.day)\n",
-    "    .plot()\n",
-    ");"
-   ]
-  },
-  {
-   "cell_type": "markdown",
-   "id": "143156f5",
-   "metadata": {},
-   "source": [
-    "## 💾 Save\n",
-    "\n",
-    "Let's convert these data into a different format by saving it as a new file, which we might send around to share with our colleagues or publish along with a paper. `chromatic` can read and save 🌈 datasets with a variety of formats, to try to ease collaboration across different pipelines and toolkits."
-   ]
-  },
-  {
-   "cell_type": "code",
-   "execution_count": 16,
-   "id": "70a1a115",
-   "metadata": {},
-   "outputs": [],
-   "source": [
-    "rainbow.save(\"jwst-wasp96b.rainbow.npy\")"
-   ]
-  },
-  {
-   "cell_type": "markdown",
-   "id": "23aa7da8",
-   "metadata": {},
-   "source": [
-    "## 📚 Learn\n",
-    "\n",
-    "That's it! This quick tutorial highlighted `chromatic`'s abilities to...\n",
-    "- load in time-series spectra or multiwavelength light curves from formats like `x1dints`\n",
-    "- access core data variables like `wavelength`, `time`, `flux`, `uncertainty`\n",
-    "- perform calculations like `.normalize`, `.bin`, `.fold` \n",
-    "- visualize the data with `.paint`, `.imshow_interact`, `.plot`\n",
-    "\n",
-    "Hopefully, you're now curious to read through the [User Guide](basics) to learn more about options for reading 🌈s, doing actions with 🌈s, visualizing 🌈s in different ways, and more! You can also run the `.help()` method associated with any 🌈 object to get a quick summary of what other methods are available for it>"
-   ]
-  },
-  {
-   "cell_type": "code",
-   "execution_count": null,
-   "id": "abc9595d",
-   "metadata": {
-    "scrolled": true
-   },
-   "outputs": [],
-   "source": [
-    "rainbow.help()"
-   ]
-  }
- ],
- "metadata": {
-  "kernelspec": {
-   "display_name": "2024",
-   "language": "python",
-   "name": "python3"
-  },
-  "language_info": {
-   "codemirror_mode": {
-    "name": "ipython",
-    "version": 3
-   },
-   "file_extension": ".py",
-   "mimetype": "text/x-python",
-   "name": "python",
-   "nbconvert_exporter": "python",
-   "pygments_lexer": "ipython3",
-   "version": "3.12.3"
-  }
- },
- "nbformat": 4,
- "nbformat_minor": 5
+    "cells": [
+        {
+            "cell_type": "markdown",
+            "id": "91653bb3",
+            "metadata": {},
+            "source": [
+                "# 🌈 Quickstart\n",
+                "\n",
+                "This page shows how to load a time-series spectroscopic dataset, do some basic calculations with it, generate some visualizations, and then save it out to another format. "
+            ]
+        },
+        {
+            "cell_type": "code",
+            "execution_count": 1,
+            "id": "7745c111",
+            "metadata": {},
+            "outputs": [],
+            "source": [
+                "from chromatic import download_from_mast, read_rainbow, version\n",
+                "from astroquery.mast import Observations\n",
+                "import astropy.units as u"
+            ]
+        },
+        {
+            "cell_type": "code",
+            "execution_count": null,
+            "id": "9925743d",
+            "metadata": {},
+            "outputs": [],
+            "source": [
+                "version()"
+            ]
+        },
+        {
+            "cell_type": "markdown",
+            "id": "7a3ce2f3",
+            "metadata": {},
+            "source": [
+                "## 💾 Download\n",
+                "Let's download the [JWST Early Release Observation of HAT-P-18b](https://www.stsci.edu/jwst/science-execution/approved-programs/webb-first-image-observations), one of first exoplanet transit datasets to be gathered by the telescope. We'll get the default pipeline `x1dints` (Stage 2) outputs; there are lots of reasons why we shouldn't use these particular pipeline files for science, but they're useful for a quick initial look."
+            ]
+        },
+        {
+            "cell_type": "code",
+            "execution_count": null,
+            "id": "5e9439e7",
+            "metadata": {},
+            "outputs": [],
+            "source": [
+                "downloaded = download_from_mast(\n",
+                "    proposal_id=\"2734\", instrument_name=\"NIRISS/SOSS\", target_name=\"WASP-96\"\n",
+                ")"
+            ]
+        },
+        {
+            "cell_type": "code",
+            "execution_count": null,
+            "id": "de9c563c",
+            "metadata": {},
+            "outputs": [],
+            "source": [
+                "downloaded"
+            ]
+        },
+        {
+            "cell_type": "markdown",
+            "id": "2e0b64f2",
+            "metadata": {},
+            "source": [
+                "## 🧑‍💻 Read\n",
+                "Next, let's load that transit dataset into a `Rainbow` (🌈) object. These `chromatic` 🌈 objects keep track of how the brightness of source changes across both wavelength and time."
+            ]
+        },
+        {
+            "cell_type": "code",
+            "execution_count": null,
+            "id": "e6f42847",
+            "metadata": {},
+            "outputs": [],
+            "source": [
+                "filenames = downloaded[\"Local Path\"]\n",
+                "rainbow = read_rainbow(filenames)"
+            ]
+        },
+        {
+            "cell_type": "markdown",
+            "id": "344382ad",
+            "metadata": {},
+            "source": [
+                "The 🌈 object we just loaded provides easy access to the different dimensions we might want from the dataset, arrays like wavelength, time, flux, or uncertainty. If appropriate, quantities will have `astropy` [Units](https://docs.astropy.org/en/stable/units/index.html). "
+            ]
+        },
+        {
+            "cell_type": "code",
+            "execution_count": null,
+            "id": "0ce65b0e",
+            "metadata": {},
+            "outputs": [],
+            "source": [
+                "rainbow.wavelength"
+            ]
+        },
+        {
+            "cell_type": "code",
+            "execution_count": null,
+            "id": "6075e928",
+            "metadata": {},
+            "outputs": [],
+            "source": [
+                "rainbow.time"
+            ]
+        },
+        {
+            "cell_type": "code",
+            "execution_count": null,
+            "id": "a87577b3",
+            "metadata": {},
+            "outputs": [],
+            "source": [
+                "rainbow.flux"
+            ]
+        },
+        {
+            "cell_type": "code",
+            "execution_count": null,
+            "id": "1f5bc632",
+            "metadata": {},
+            "outputs": [],
+            "source": [
+                "rainbow.uncertainty"
+            ]
+        },
+        {
+            "cell_type": "markdown",
+            "id": "030ad243",
+            "metadata": {},
+            "source": [
+                "## 🧮 Calculate"
+            ]
+        },
+        {
+            "cell_type": "markdown",
+            "id": "a9760f54",
+            "metadata": {},
+            "source": [
+                "The absolute flux doesn't matter that much for many transit analyses, so let's use `.normalize()` to normalize out the median spectrum of the star, converting the data to relative brightness within each wavelength. This 🌈 action returns another 🌈 object, just with the brightness normalized."
+            ]
+        },
+        {
+            "cell_type": "code",
+            "execution_count": 10,
+            "id": "48c38d8c",
+            "metadata": {},
+            "outputs": [],
+            "source": [
+                "normalized = rainbow.normalize()"
+            ]
+        },
+        {
+            "cell_type": "markdown",
+            "id": "3b3ebb30",
+            "metadata": {},
+            "source": [
+                "The dataset is really large, so for making some simple visualization it might help to average over bins of wavelength and/or time. Let's use `.bin()` to bin onto a (logarithmically) uniform wavelength grid, returning the binned 🌈."
+            ]
+        },
+        {
+            "cell_type": "code",
+            "execution_count": null,
+            "id": "26cf2f35",
+            "metadata": {},
+            "outputs": [],
+            "source": [
+                "binned = normalized.bin(R=200, dt=4 * u.minute)"
+            ]
+        },
+        {
+            "cell_type": "markdown",
+            "id": "34cdcdd6",
+            "metadata": {},
+            "source": [
+                "The times in this dataset are measured relative to some arbitrary time in the distant past. To make them easier to interpret we can phase-fold the times so they're measured relative to the mid-transit time, when the planet is directly between the star and us, according to the planet's [orbital properties from the NASA Exoplanet Archive](https://exoplanetarchive.ipac.caltech.edu/overview/WASP-96b). Let's use `.fold()` to change the times, returning a phase-folded 🌈."
+            ]
+        },
+        {
+            "cell_type": "code",
+            "execution_count": 12,
+            "id": "822e3733",
+            "metadata": {},
+            "outputs": [],
+            "source": [
+                "folded = binned.fold(period=3.4252602 * u.day, t0=2456258.0621 * u.day)"
+            ]
+        },
+        {
+            "cell_type": "markdown",
+            "id": "2c7f6a9d",
+            "metadata": {},
+            "source": [
+                "## 🎨 Visualize"
+            ]
+        },
+        {
+            "cell_type": "markdown",
+            "id": "b7e7d8ea",
+            "metadata": {},
+            "source": [
+                "We can visualize the dataset by making a map of the star's brightness across both wavelength and time, an image in which each the brightness along row corresponds to a transit light curve at that wavelength. Let's use `.paint()` to create this map for the normalized, binned, folded 🌈."
+            ]
+        },
+        {
+            "cell_type": "code",
+            "execution_count": null,
+            "id": "bf700225",
+            "metadata": {},
+            "outputs": [],
+            "source": [
+                "folded.paint();"
+            ]
+        },
+        {
+            "cell_type": "markdown",
+            "id": "e526f728",
+            "metadata": {},
+            "source": [
+                "It might be nice to look closely at the light curves within a particular wavelength range. Let's use `.imshow_interact()` to interactively explore the 🌈. Click and drag on the panel on the left to select the wavelegnth range to display as a light curve on the right."
+            ]
+        },
+        {
+            "cell_type": "code",
+            "execution_count": null,
+            "id": "ba073918",
+            "metadata": {},
+            "outputs": [],
+            "source": [
+                "folded.imshow_interact()"
+            ]
+        },
+        {
+            "cell_type": "markdown",
+            "id": "5cf32700",
+            "metadata": {},
+            "source": [
+                "What a dataset! It looks like there's something a little odd happening at about 2 microns (probably [contamination from another star or spectrograph order](https://jwst-docs.stsci.edu/jwst-near-infrared-imager-and-slitless-spectrograph/niriss-features-and-caveats)) and a starspot crossing just after mid-transit, but otherwise it's a remarkably beautiful transit from a very impressive telescope!"
+            ]
+        },
+        {
+            "cell_type": "markdown",
+            "id": "4e55a26d",
+            "metadata": {},
+            "source": [
+                "## 🧶 Build\n",
+                "Because many of the actions possible with 🌈 objects return other 🌈 objects, it's possible to connect multiple steps into a single command, building up complicated analysis stories with relatively succinct code."
+            ]
+        },
+        {
+            "cell_type": "code",
+            "execution_count": null,
+            "id": "7cfe9a49",
+            "metadata": {},
+            "outputs": [],
+            "source": [
+                "(\n",
+                "    rainbow.normalize()\n",
+                "    .flag_outliers()\n",
+                "    .bin(R=10)\n",
+                "    .fold(period=3.4252602 * u.day, t0=2456258.0621 * u.day)\n",
+                "    .plot()\n",
+                ");"
+            ]
+        },
+        {
+            "cell_type": "markdown",
+            "id": "143156f5",
+            "metadata": {},
+            "source": [
+                "## 💾 Save\n",
+                "\n",
+                "Let's convert these data into a different format by saving it as a new file, which we might send around to share with our colleagues or publish along with a paper. `chromatic` can read and save 🌈 datasets with a variety of formats, to try to ease collaboration across different pipelines and toolkits."
+            ]
+        },
+        {
+            "cell_type": "code",
+            "execution_count": 16,
+            "id": "70a1a115",
+            "metadata": {},
+            "outputs": [],
+            "source": [
+                "rainbow.save(\"jwst-wasp96b.rainbow.npy\")"
+            ]
+        },
+        {
+            "cell_type": "markdown",
+            "id": "23aa7da8",
+            "metadata": {},
+            "source": [
+                "## 📚 Learn\n",
+                "\n",
+                "That's it! This quick tutorial highlighted `chromatic`'s abilities to...\n",
+                "- load in time-series spectra or multiwavelength light curves from formats like `x1dints`\n",
+                "- access core data variables like `wavelength`, `time`, `flux`, `uncertainty`\n",
+                "- perform calculations like `.normalize`, `.bin`, `.fold` \n",
+                "- visualize the data with `.paint`, `.imshow_interact`, `.plot`\n",
+                "\n",
+                "Hopefully, you're now curious to read through the [User Guide](basics) to learn more about options for reading 🌈s, doing actions with 🌈s, visualizing 🌈s in different ways, and more! You can also run the `.help()` method associated with any 🌈 object to get a quick summary of what other methods are available for it>"
+            ]
+        },
+        {
+            "cell_type": "code",
+            "execution_count": null,
+            "id": "abc9595d",
+            "metadata": {
+                "scrolled": true
+            },
+            "outputs": [],
+            "source": [
+                "rainbow.help()"
+            ]
+        }
+    ],
+    "metadata": {
+        "kernelspec": {
+            "display_name": "2024",
+            "language": "python",
+            "name": "python3"
+        },
+        "language_info": {
+            "codemirror_mode": {
+                "name": "ipython",
+                "version": 3
+            },
+            "file_extension": ".py",
+            "mimetype": "text/x-python",
+            "name": "python",
+            "nbconvert_exporter": "python",
+            "pygments_lexer": "ipython3",
+            "version": "3.12.3"
+        }
+    },
+    "nbformat": 4,
+    "nbformat_minor": 5
 }